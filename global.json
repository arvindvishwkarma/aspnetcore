--- conflicted
+++ resolved
@@ -1,15 +1,5 @@
 {
   "sdk": {
-<<<<<<< HEAD
-    "version": "5.0.202"
-  },
-  "tools": {
-    "dotnet": "5.0.202",
-    "runtimes": {
-      "dotnet/x64": [
-        "2.1.27",
-        "$(MicrosoftNETCoreAppInternalPackageVersion)"
-=======
     "version": "6.0.100-preview.4.21219.3"
   },
   "tools": {
@@ -18,7 +8,6 @@
       "dotnet/x64": [
         "2.1.27",
         "$(MicrosoftNETCoreBrowserDebugHostTransportVersion)"
->>>>>>> 1ace15d1
       ],
       "dotnet/x86": [
         "$(MicrosoftNETCoreBrowserDebugHostTransportVersion)"
@@ -40,14 +29,8 @@
     "xcopy-msbuild": "16.5.0-alpha"
   },
   "msbuild-sdks": {
-<<<<<<< HEAD
-    "Yarn.MSBuild": "1.15.2",
-    "Microsoft.DotNet.Arcade.Sdk": "5.0.0-beta.21160.3",
-    "Microsoft.DotNet.Helix.Sdk": "5.0.0-beta.21160.3"
-=======
     "Yarn.MSBuild": "1.22.10",
     "Microsoft.DotNet.Arcade.Sdk": "6.0.0-beta.21216.2",
     "Microsoft.DotNet.Helix.Sdk": "6.0.0-beta.21216.2"
->>>>>>> 1ace15d1
   }
 }