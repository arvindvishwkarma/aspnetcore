﻿// Copyright (c) .NET Foundation. All rights reserved.
// Licensed under the Apache License, Version 2.0. See License.txt in the project root for license information.

<<<<<<< HEAD
using System;
using System.Collections.Generic;
=======
>>>>>>> 92c511b2
using Microsoft.AspNetCore.Razor.Language;

namespace Microsoft.CodeAnalysis.Razor.ProjectSystem
{
    internal abstract class ProjectSnapshot
    {
        public abstract RazorConfiguration Configuration { get; }

<<<<<<< HEAD
        public abstract Project UnderlyingProject { get; }

        public abstract IReadOnlyList<TagHelperDescriptor> TagHelpers { get; }
=======
        public abstract string FilePath { get; }

        public abstract bool IsInitialized { get; }

        public abstract VersionStamp Version { get; }

        public abstract Project WorkspaceProject { get; }
>>>>>>> 92c511b2
    }
}<|MERGE_RESOLUTION|>--- conflicted
+++ resolved
@@ -1,11 +1,8 @@
 ﻿// Copyright (c) .NET Foundation. All rights reserved.
 // Licensed under the Apache License, Version 2.0. See License.txt in the project root for license information.
 
-<<<<<<< HEAD
 using System;
 using System.Collections.Generic;
-=======
->>>>>>> 92c511b2
 using Microsoft.AspNetCore.Razor.Language;
 
 namespace Microsoft.CodeAnalysis.Razor.ProjectSystem
@@ -14,18 +11,16 @@
     {
         public abstract RazorConfiguration Configuration { get; }
 
-<<<<<<< HEAD
-        public abstract Project UnderlyingProject { get; }
-
-        public abstract IReadOnlyList<TagHelperDescriptor> TagHelpers { get; }
-=======
         public abstract string FilePath { get; }
 
         public abstract bool IsInitialized { get; }
 
+        public abstract IReadOnlyList<TagHelperDescriptor> TagHelpers { get; }
+
         public abstract VersionStamp Version { get; }
 
         public abstract Project WorkspaceProject { get; }
->>>>>>> 92c511b2
+
+        public abstract HostProject HostProject { get; }
     }
 }