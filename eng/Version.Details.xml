<?xml version="1.0" encoding="utf-8"?>
<!--

  This file is used by automation to update Versions.props and may be used for other purposes, such as
  static analysis to determine the repo dependency graph.  It should only be modified manually when adding
  or removing dependencies. Updating versions should be done using the `darc` command line tool.

  See https://github.com/dotnet/arcade/blob/master/Documentation/Darc.md for instructions on using darc.
-->
<Dependencies>
  <ProductDependencies>
    <Dependency Name="Microsoft.AspNetCore.Blazor.Mono" Version="5.0.0-alpha1.19463.2">
      <Uri>https://github.com/aspnet/Blazor</Uri>
      <Sha>f5d0da88db7b29207fc005a7478bf0b9b6fc9fc9</Sha>
    </Dependency>
<<<<<<< HEAD
    <Dependency Name="Microsoft.AspNetCore.Razor.Language" Version="3.1.0-preview1.19470.5">
      <Uri>https://github.com/aspnet/AspNetCore-Tooling</Uri>
      <Sha>40e8105937b5dd6936c1047e85c076fcadbeda89</Sha>
    </Dependency>
    <Dependency Name="Microsoft.AspNetCore.Mvc.Razor.Extensions" Version="3.1.0-preview1.19470.5">
      <Uri>https://github.com/aspnet/AspNetCore-Tooling</Uri>
      <Sha>40e8105937b5dd6936c1047e85c076fcadbeda89</Sha>
    </Dependency>
    <Dependency Name="Microsoft.CodeAnalysis.Razor" Version="3.1.0-preview1.19470.5">
      <Uri>https://github.com/aspnet/AspNetCore-Tooling</Uri>
      <Sha>40e8105937b5dd6936c1047e85c076fcadbeda89</Sha>
    </Dependency>
    <Dependency Name="Microsoft.NET.Sdk.Razor" Version="3.1.0-preview1.19470.5">
      <Uri>https://github.com/aspnet/AspNetCore-Tooling</Uri>
      <Sha>40e8105937b5dd6936c1047e85c076fcadbeda89</Sha>
    </Dependency>
    <Dependency Name="dotnet-ef" Version="3.1.0-preview1.19471.7">
      <Uri>https://github.com/aspnet/EntityFrameworkCore</Uri>
      <Sha>6cfdd4a9df8fa46ece6894541278b01b6411d273</Sha>
    </Dependency>
    <Dependency Name="Microsoft.EntityFrameworkCore.InMemory" Version="3.1.0-preview1.19471.7">
      <Uri>https://github.com/aspnet/EntityFrameworkCore</Uri>
      <Sha>6cfdd4a9df8fa46ece6894541278b01b6411d273</Sha>
    </Dependency>
    <Dependency Name="Microsoft.EntityFrameworkCore.Relational" Version="3.1.0-preview1.19471.7">
      <Uri>https://github.com/aspnet/EntityFrameworkCore</Uri>
      <Sha>6cfdd4a9df8fa46ece6894541278b01b6411d273</Sha>
    </Dependency>
    <Dependency Name="Microsoft.EntityFrameworkCore.Sqlite" Version="3.1.0-preview1.19471.7">
      <Uri>https://github.com/aspnet/EntityFrameworkCore</Uri>
      <Sha>6cfdd4a9df8fa46ece6894541278b01b6411d273</Sha>
    </Dependency>
    <Dependency Name="Microsoft.EntityFrameworkCore.SqlServer" Version="3.1.0-preview1.19471.7">
      <Uri>https://github.com/aspnet/EntityFrameworkCore</Uri>
      <Sha>6cfdd4a9df8fa46ece6894541278b01b6411d273</Sha>
    </Dependency>
    <Dependency Name="Microsoft.EntityFrameworkCore.Tools" Version="3.1.0-preview1.19471.7">
      <Uri>https://github.com/aspnet/EntityFrameworkCore</Uri>
      <Sha>6cfdd4a9df8fa46ece6894541278b01b6411d273</Sha>
    </Dependency>
    <Dependency Name="Microsoft.EntityFrameworkCore" Version="3.1.0-preview1.19471.7">
      <Uri>https://github.com/aspnet/EntityFrameworkCore</Uri>
      <Sha>6cfdd4a9df8fa46ece6894541278b01b6411d273</Sha>
=======
    <Dependency Name="Microsoft.AspNetCore.Razor.Language" Version="5.0.0-alpha1.19467.1">
      <Uri>https://github.com/aspnet/AspNetCore-Tooling</Uri>
      <Sha>01db467df0350147bbf04f80f8c16033c23a4b4a</Sha>
    </Dependency>
    <Dependency Name="Microsoft.AspNetCore.Mvc.Razor.Extensions" Version="5.0.0-alpha1.19467.1">
      <Uri>https://github.com/aspnet/AspNetCore-Tooling</Uri>
      <Sha>01db467df0350147bbf04f80f8c16033c23a4b4a</Sha>
    </Dependency>
    <Dependency Name="Microsoft.CodeAnalysis.Razor" Version="5.0.0-alpha1.19467.1">
      <Uri>https://github.com/aspnet/AspNetCore-Tooling</Uri>
      <Sha>01db467df0350147bbf04f80f8c16033c23a4b4a</Sha>
    </Dependency>
    <Dependency Name="Microsoft.NET.Sdk.Razor" Version="5.0.0-alpha1.19467.1">
      <Uri>https://github.com/aspnet/AspNetCore-Tooling</Uri>
      <Sha>01db467df0350147bbf04f80f8c16033c23a4b4a</Sha>
    </Dependency>
    <Dependency Name="dotnet-ef" Version="5.0.0-alpha1.19468.19">
      <Uri>https://github.com/aspnet/EntityFrameworkCore</Uri>
      <Sha>423238a9c032044ade98f0723bf1113ef1e23949</Sha>
    </Dependency>
    <Dependency Name="Microsoft.EntityFrameworkCore.InMemory" Version="5.0.0-alpha1.19468.19">
      <Uri>https://github.com/aspnet/EntityFrameworkCore</Uri>
      <Sha>423238a9c032044ade98f0723bf1113ef1e23949</Sha>
    </Dependency>
    <Dependency Name="Microsoft.EntityFrameworkCore.Relational" Version="5.0.0-alpha1.19468.19">
      <Uri>https://github.com/aspnet/EntityFrameworkCore</Uri>
      <Sha>423238a9c032044ade98f0723bf1113ef1e23949</Sha>
    </Dependency>
    <Dependency Name="Microsoft.EntityFrameworkCore.Sqlite" Version="5.0.0-alpha1.19468.19">
      <Uri>https://github.com/aspnet/EntityFrameworkCore</Uri>
      <Sha>423238a9c032044ade98f0723bf1113ef1e23949</Sha>
    </Dependency>
    <Dependency Name="Microsoft.EntityFrameworkCore.SqlServer" Version="5.0.0-alpha1.19468.19">
      <Uri>https://github.com/aspnet/EntityFrameworkCore</Uri>
      <Sha>423238a9c032044ade98f0723bf1113ef1e23949</Sha>
    </Dependency>
    <Dependency Name="Microsoft.EntityFrameworkCore.Tools" Version="5.0.0-alpha1.19468.19">
      <Uri>https://github.com/aspnet/EntityFrameworkCore</Uri>
      <Sha>423238a9c032044ade98f0723bf1113ef1e23949</Sha>
    </Dependency>
    <Dependency Name="Microsoft.EntityFrameworkCore" Version="5.0.0-alpha1.19468.19">
      <Uri>https://github.com/aspnet/EntityFrameworkCore</Uri>
      <Sha>423238a9c032044ade98f0723bf1113ef1e23949</Sha>
>>>>>>> 9a1810c1
    </Dependency>
    <Dependency Name="Microsoft.AspNetCore.Analyzer.Testing" Version="5.0.0-alpha1.19467.2" CoherentParentDependency="Microsoft.EntityFrameworkCore">
      <Uri>https://github.com/aspnet/Extensions</Uri>
      <Sha>d15c5687db29e4e1f31a302fe243226b0a3a17e3</Sha>
    </Dependency>
    <Dependency Name="Microsoft.AspNetCore.BenchmarkRunner.Sources" Version="5.0.0-alpha1.19467.2" CoherentParentDependency="Microsoft.EntityFrameworkCore">
      <Uri>https://github.com/aspnet/Extensions</Uri>
      <Sha>d15c5687db29e4e1f31a302fe243226b0a3a17e3</Sha>
    </Dependency>
    <Dependency Name="Microsoft.Extensions.ActivatorUtilities.Sources" Version="5.0.0-alpha1.19467.2" CoherentParentDependency="Microsoft.EntityFrameworkCore">
      <Uri>https://github.com/aspnet/Extensions</Uri>
      <Sha>d15c5687db29e4e1f31a302fe243226b0a3a17e3</Sha>
    </Dependency>
    <Dependency Name="Microsoft.Extensions.Caching.Abstractions" Version="5.0.0-alpha1.19467.2" CoherentParentDependency="Microsoft.EntityFrameworkCore">
      <Uri>https://github.com/aspnet/Extensions</Uri>
      <Sha>d15c5687db29e4e1f31a302fe243226b0a3a17e3</Sha>
    </Dependency>
    <Dependency Name="Microsoft.Extensions.Caching.Memory" Version="5.0.0-alpha1.19467.2" CoherentParentDependency="Microsoft.EntityFrameworkCore">
      <Uri>https://github.com/aspnet/Extensions</Uri>
      <Sha>d15c5687db29e4e1f31a302fe243226b0a3a17e3</Sha>
    </Dependency>
    <Dependency Name="Microsoft.Extensions.Caching.SqlServer" Version="5.0.0-alpha1.19467.2" CoherentParentDependency="Microsoft.EntityFrameworkCore">
      <Uri>https://github.com/aspnet/Extensions</Uri>
      <Sha>d15c5687db29e4e1f31a302fe243226b0a3a17e3</Sha>
    </Dependency>
    <Dependency Name="Microsoft.Extensions.Caching.StackExchangeRedis" Version="5.0.0-alpha1.19467.2" CoherentParentDependency="Microsoft.EntityFrameworkCore">
      <Uri>https://github.com/aspnet/Extensions</Uri>
      <Sha>d15c5687db29e4e1f31a302fe243226b0a3a17e3</Sha>
    </Dependency>
    <Dependency Name="Microsoft.Extensions.CommandLineUtils.Sources" Version="5.0.0-alpha1.19467.2" CoherentParentDependency="Microsoft.EntityFrameworkCore">
      <Uri>https://github.com/aspnet/Extensions</Uri>
      <Sha>d15c5687db29e4e1f31a302fe243226b0a3a17e3</Sha>
    </Dependency>
    <Dependency Name="Microsoft.Extensions.Configuration.Abstractions" Version="5.0.0-alpha1.19467.2" CoherentParentDependency="Microsoft.EntityFrameworkCore">
      <Uri>https://github.com/aspnet/Extensions</Uri>
      <Sha>d15c5687db29e4e1f31a302fe243226b0a3a17e3</Sha>
    </Dependency>
    <Dependency Name="Microsoft.Extensions.Configuration.AzureKeyVault" Version="5.0.0-alpha1.19467.2" CoherentParentDependency="Microsoft.EntityFrameworkCore">
      <Uri>https://github.com/aspnet/Extensions</Uri>
      <Sha>d15c5687db29e4e1f31a302fe243226b0a3a17e3</Sha>
    </Dependency>
    <Dependency Name="Microsoft.Extensions.Configuration.Binder" Version="5.0.0-alpha1.19467.2" CoherentParentDependency="Microsoft.EntityFrameworkCore">
      <Uri>https://github.com/aspnet/Extensions</Uri>
      <Sha>d15c5687db29e4e1f31a302fe243226b0a3a17e3</Sha>
    </Dependency>
    <Dependency Name="Microsoft.Extensions.Configuration.CommandLine" Version="5.0.0-alpha1.19467.2" CoherentParentDependency="Microsoft.EntityFrameworkCore">
      <Uri>https://github.com/aspnet/Extensions</Uri>
      <Sha>d15c5687db29e4e1f31a302fe243226b0a3a17e3</Sha>
    </Dependency>
    <Dependency Name="Microsoft.Extensions.Configuration.EnvironmentVariables" Version="5.0.0-alpha1.19467.2" CoherentParentDependency="Microsoft.EntityFrameworkCore">
      <Uri>https://github.com/aspnet/Extensions</Uri>
      <Sha>d15c5687db29e4e1f31a302fe243226b0a3a17e3</Sha>
    </Dependency>
    <Dependency Name="Microsoft.Extensions.Configuration.FileExtensions" Version="5.0.0-alpha1.19467.2" CoherentParentDependency="Microsoft.EntityFrameworkCore">
      <Uri>https://github.com/aspnet/Extensions</Uri>
      <Sha>d15c5687db29e4e1f31a302fe243226b0a3a17e3</Sha>
    </Dependency>
    <Dependency Name="Microsoft.Extensions.Configuration.Ini" Version="5.0.0-alpha1.19467.2" CoherentParentDependency="Microsoft.EntityFrameworkCore">
      <Uri>https://github.com/aspnet/Extensions</Uri>
      <Sha>d15c5687db29e4e1f31a302fe243226b0a3a17e3</Sha>
    </Dependency>
    <Dependency Name="Microsoft.Extensions.Configuration.Json" Version="5.0.0-alpha1.19467.2" CoherentParentDependency="Microsoft.EntityFrameworkCore">
      <Uri>https://github.com/aspnet/Extensions</Uri>
      <Sha>d15c5687db29e4e1f31a302fe243226b0a3a17e3</Sha>
    </Dependency>
    <Dependency Name="Microsoft.Extensions.Configuration.KeyPerFile" Version="5.0.0-alpha1.19467.2" CoherentParentDependency="Microsoft.EntityFrameworkCore">
      <Uri>https://github.com/aspnet/Extensions</Uri>
      <Sha>d15c5687db29e4e1f31a302fe243226b0a3a17e3</Sha>
    </Dependency>
    <Dependency Name="Microsoft.Extensions.Configuration.UserSecrets" Version="5.0.0-alpha1.19467.2" CoherentParentDependency="Microsoft.EntityFrameworkCore">
      <Uri>https://github.com/aspnet/Extensions</Uri>
      <Sha>d15c5687db29e4e1f31a302fe243226b0a3a17e3</Sha>
    </Dependency>
    <Dependency Name="Microsoft.Extensions.Configuration.Xml" Version="5.0.0-alpha1.19467.2" CoherentParentDependency="Microsoft.EntityFrameworkCore">
      <Uri>https://github.com/aspnet/Extensions</Uri>
      <Sha>d15c5687db29e4e1f31a302fe243226b0a3a17e3</Sha>
    </Dependency>
    <Dependency Name="Microsoft.Extensions.Configuration" Version="5.0.0-alpha1.19467.2" CoherentParentDependency="Microsoft.EntityFrameworkCore">
      <Uri>https://github.com/aspnet/Extensions</Uri>
      <Sha>d15c5687db29e4e1f31a302fe243226b0a3a17e3</Sha>
    </Dependency>
    <Dependency Name="Microsoft.Extensions.DependencyInjection.Abstractions" Version="5.0.0-alpha1.19467.2" CoherentParentDependency="Microsoft.EntityFrameworkCore">
      <Uri>https://github.com/aspnet/Extensions</Uri>
      <Sha>d15c5687db29e4e1f31a302fe243226b0a3a17e3</Sha>
    </Dependency>
    <Dependency Name="Microsoft.Extensions.DependencyInjection" Version="5.0.0-alpha1.19467.2" CoherentParentDependency="Microsoft.EntityFrameworkCore">
      <Uri>https://github.com/aspnet/Extensions</Uri>
      <Sha>d15c5687db29e4e1f31a302fe243226b0a3a17e3</Sha>
    </Dependency>
    <Dependency Name="Microsoft.Extensions.DiagnosticAdapter" Version="5.0.0-alpha1.19467.2" CoherentParentDependency="Microsoft.EntityFrameworkCore">
      <Uri>https://github.com/aspnet/Extensions</Uri>
      <Sha>d15c5687db29e4e1f31a302fe243226b0a3a17e3</Sha>
    </Dependency>
    <Dependency Name="Microsoft.Extensions.Diagnostics.HealthChecks.Abstractions" Version="5.0.0-alpha1.19467.2" CoherentParentDependency="Microsoft.EntityFrameworkCore">
      <Uri>https://github.com/aspnet/Extensions</Uri>
      <Sha>d15c5687db29e4e1f31a302fe243226b0a3a17e3</Sha>
    </Dependency>
    <Dependency Name="Microsoft.Extensions.Diagnostics.HealthChecks" Version="5.0.0-alpha1.19467.2" CoherentParentDependency="Microsoft.EntityFrameworkCore">
      <Uri>https://github.com/aspnet/Extensions</Uri>
      <Sha>d15c5687db29e4e1f31a302fe243226b0a3a17e3</Sha>
    </Dependency>
    <Dependency Name="Microsoft.Extensions.FileProviders.Abstractions" Version="5.0.0-alpha1.19467.2" CoherentParentDependency="Microsoft.EntityFrameworkCore">
      <Uri>https://github.com/aspnet/Extensions</Uri>
      <Sha>d15c5687db29e4e1f31a302fe243226b0a3a17e3</Sha>
    </Dependency>
    <Dependency Name="Microsoft.Extensions.FileProviders.Composite" Version="5.0.0-alpha1.19467.2" CoherentParentDependency="Microsoft.EntityFrameworkCore">
      <Uri>https://github.com/aspnet/Extensions</Uri>
      <Sha>d15c5687db29e4e1f31a302fe243226b0a3a17e3</Sha>
    </Dependency>
    <Dependency Name="Microsoft.Extensions.FileProviders.Embedded" Version="5.0.0-alpha1.19467.2" CoherentParentDependency="Microsoft.EntityFrameworkCore">
      <Uri>https://github.com/aspnet/Extensions</Uri>
      <Sha>d15c5687db29e4e1f31a302fe243226b0a3a17e3</Sha>
    </Dependency>
    <Dependency Name="Microsoft.Extensions.FileProviders.Physical" Version="5.0.0-alpha1.19467.2" CoherentParentDependency="Microsoft.EntityFrameworkCore">
      <Uri>https://github.com/aspnet/Extensions</Uri>
      <Sha>d15c5687db29e4e1f31a302fe243226b0a3a17e3</Sha>
    </Dependency>
    <Dependency Name="Microsoft.Extensions.FileSystemGlobbing" Version="5.0.0-alpha1.19467.2" CoherentParentDependency="Microsoft.EntityFrameworkCore">
      <Uri>https://github.com/aspnet/Extensions</Uri>
      <Sha>d15c5687db29e4e1f31a302fe243226b0a3a17e3</Sha>
    </Dependency>
    <Dependency Name="Microsoft.Extensions.HashCodeCombiner.Sources" Version="5.0.0-alpha1.19467.2" CoherentParentDependency="Microsoft.EntityFrameworkCore">
      <Uri>https://github.com/aspnet/Extensions</Uri>
      <Sha>d15c5687db29e4e1f31a302fe243226b0a3a17e3</Sha>
    </Dependency>
    <Dependency Name="Microsoft.Extensions.Hosting.Abstractions" Version="5.0.0-alpha1.19467.2" CoherentParentDependency="Microsoft.EntityFrameworkCore">
      <Uri>https://github.com/aspnet/Extensions</Uri>
      <Sha>d15c5687db29e4e1f31a302fe243226b0a3a17e3</Sha>
    </Dependency>
    <Dependency Name="Microsoft.Extensions.Hosting" Version="5.0.0-alpha1.19467.2" CoherentParentDependency="Microsoft.EntityFrameworkCore">
      <Uri>https://github.com/aspnet/Extensions</Uri>
      <Sha>d15c5687db29e4e1f31a302fe243226b0a3a17e3</Sha>
    </Dependency>
    <Dependency Name="Microsoft.Extensions.HostFactoryResolver.Sources" Version="5.0.0-alpha1.19467.2" CoherentParentDependency="Microsoft.EntityFrameworkCore">
      <Uri>https://github.com/aspnet/Extensions</Uri>
      <Sha>d15c5687db29e4e1f31a302fe243226b0a3a17e3</Sha>
    </Dependency>
    <Dependency Name="Microsoft.Extensions.Http" Version="5.0.0-alpha1.19467.2" CoherentParentDependency="Microsoft.EntityFrameworkCore">
      <Uri>https://github.com/aspnet/Extensions</Uri>
      <Sha>d15c5687db29e4e1f31a302fe243226b0a3a17e3</Sha>
    </Dependency>
    <Dependency Name="Microsoft.Extensions.Localization.Abstractions" Version="5.0.0-alpha1.19467.2" CoherentParentDependency="Microsoft.EntityFrameworkCore">
      <Uri>https://github.com/aspnet/Extensions</Uri>
      <Sha>d15c5687db29e4e1f31a302fe243226b0a3a17e3</Sha>
    </Dependency>
    <Dependency Name="Microsoft.Extensions.Localization" Version="5.0.0-alpha1.19467.2" CoherentParentDependency="Microsoft.EntityFrameworkCore">
      <Uri>https://github.com/aspnet/Extensions</Uri>
      <Sha>d15c5687db29e4e1f31a302fe243226b0a3a17e3</Sha>
    </Dependency>
    <Dependency Name="Microsoft.Extensions.Logging.Abstractions" Version="5.0.0-alpha1.19467.2" CoherentParentDependency="Microsoft.EntityFrameworkCore">
      <Uri>https://github.com/aspnet/Extensions</Uri>
      <Sha>d15c5687db29e4e1f31a302fe243226b0a3a17e3</Sha>
    </Dependency>
    <Dependency Name="Microsoft.Extensions.Logging.AzureAppServices" Version="5.0.0-alpha1.19467.2" CoherentParentDependency="Microsoft.EntityFrameworkCore">
      <Uri>https://github.com/aspnet/Extensions</Uri>
      <Sha>d15c5687db29e4e1f31a302fe243226b0a3a17e3</Sha>
    </Dependency>
    <Dependency Name="Microsoft.Extensions.Logging.Configuration" Version="5.0.0-alpha1.19467.2" CoherentParentDependency="Microsoft.EntityFrameworkCore">
      <Uri>https://github.com/aspnet/Extensions</Uri>
      <Sha>d15c5687db29e4e1f31a302fe243226b0a3a17e3</Sha>
    </Dependency>
    <Dependency Name="Microsoft.Extensions.Logging.Console" Version="5.0.0-alpha1.19467.2" CoherentParentDependency="Microsoft.EntityFrameworkCore">
      <Uri>https://github.com/aspnet/Extensions</Uri>
      <Sha>d15c5687db29e4e1f31a302fe243226b0a3a17e3</Sha>
    </Dependency>
    <Dependency Name="Microsoft.Extensions.Logging.Debug" Version="5.0.0-alpha1.19467.2" CoherentParentDependency="Microsoft.EntityFrameworkCore">
      <Uri>https://github.com/aspnet/Extensions</Uri>
      <Sha>d15c5687db29e4e1f31a302fe243226b0a3a17e3</Sha>
    </Dependency>
    <Dependency Name="Microsoft.Extensions.Logging.EventSource" Version="5.0.0-alpha1.19467.2" CoherentParentDependency="Microsoft.EntityFrameworkCore">
      <Uri>https://github.com/aspnet/Extensions</Uri>
      <Sha>d15c5687db29e4e1f31a302fe243226b0a3a17e3</Sha>
    </Dependency>
    <Dependency Name="Microsoft.Extensions.Logging.EventLog" Version="5.0.0-alpha1.19467.2" CoherentParentDependency="Microsoft.EntityFrameworkCore">
      <Uri>https://github.com/aspnet/Extensions</Uri>
      <Sha>d15c5687db29e4e1f31a302fe243226b0a3a17e3</Sha>
    </Dependency>
    <Dependency Name="Microsoft.Extensions.Logging.TraceSource" Version="5.0.0-alpha1.19467.2" CoherentParentDependency="Microsoft.EntityFrameworkCore">
      <Uri>https://github.com/aspnet/Extensions</Uri>
      <Sha>d15c5687db29e4e1f31a302fe243226b0a3a17e3</Sha>
    </Dependency>
    <Dependency Name="Microsoft.Extensions.Logging.Testing" Version="5.0.0-alpha1.19467.2" CoherentParentDependency="Microsoft.EntityFrameworkCore">
      <Uri>https://github.com/aspnet/Extensions</Uri>
      <Sha>d15c5687db29e4e1f31a302fe243226b0a3a17e3</Sha>
    </Dependency>
    <Dependency Name="Microsoft.Extensions.Logging" Version="5.0.0-alpha1.19467.2" CoherentParentDependency="Microsoft.EntityFrameworkCore">
      <Uri>https://github.com/aspnet/Extensions</Uri>
      <Sha>d15c5687db29e4e1f31a302fe243226b0a3a17e3</Sha>
    </Dependency>
    <Dependency Name="Microsoft.Extensions.ObjectPool" Version="5.0.0-alpha1.19467.2" CoherentParentDependency="Microsoft.EntityFrameworkCore">
      <Uri>https://github.com/aspnet/Extensions</Uri>
      <Sha>d15c5687db29e4e1f31a302fe243226b0a3a17e3</Sha>
    </Dependency>
    <Dependency Name="Microsoft.Extensions.Options.ConfigurationExtensions" Version="5.0.0-alpha1.19467.2" CoherentParentDependency="Microsoft.EntityFrameworkCore">
      <Uri>https://github.com/aspnet/Extensions</Uri>
      <Sha>d15c5687db29e4e1f31a302fe243226b0a3a17e3</Sha>
    </Dependency>
    <Dependency Name="Microsoft.Extensions.Options.DataAnnotations" Version="5.0.0-alpha1.19467.2" CoherentParentDependency="Microsoft.EntityFrameworkCore">
      <Uri>https://github.com/aspnet/Extensions</Uri>
      <Sha>d15c5687db29e4e1f31a302fe243226b0a3a17e3</Sha>
    </Dependency>
    <Dependency Name="Microsoft.Extensions.Options" Version="5.0.0-alpha1.19467.2" CoherentParentDependency="Microsoft.EntityFrameworkCore">
      <Uri>https://github.com/aspnet/Extensions</Uri>
      <Sha>d15c5687db29e4e1f31a302fe243226b0a3a17e3</Sha>
    </Dependency>
    <Dependency Name="Microsoft.Extensions.ParameterDefaultValue.Sources" Version="5.0.0-alpha1.19467.2" CoherentParentDependency="Microsoft.EntityFrameworkCore">
      <Uri>https://github.com/aspnet/Extensions</Uri>
      <Sha>d15c5687db29e4e1f31a302fe243226b0a3a17e3</Sha>
    </Dependency>
    <Dependency Name="Microsoft.Extensions.Primitives" Version="5.0.0-alpha1.19467.2" CoherentParentDependency="Microsoft.EntityFrameworkCore">
      <Uri>https://github.com/aspnet/Extensions</Uri>
      <Sha>d15c5687db29e4e1f31a302fe243226b0a3a17e3</Sha>
    </Dependency>
    <Dependency Name="Microsoft.Extensions.TypeNameHelper.Sources" Version="5.0.0-alpha1.19467.2" CoherentParentDependency="Microsoft.EntityFrameworkCore">
      <Uri>https://github.com/aspnet/Extensions</Uri>
      <Sha>d15c5687db29e4e1f31a302fe243226b0a3a17e3</Sha>
    </Dependency>
    <Dependency Name="Microsoft.Extensions.ValueStopwatch.Sources" Version="5.0.0-alpha1.19467.2" CoherentParentDependency="Microsoft.EntityFrameworkCore">
      <Uri>https://github.com/aspnet/Extensions</Uri>
      <Sha>d15c5687db29e4e1f31a302fe243226b0a3a17e3</Sha>
    </Dependency>
    <Dependency Name="Microsoft.Extensions.WebEncoders" Version="5.0.0-alpha1.19467.2" CoherentParentDependency="Microsoft.EntityFrameworkCore">
      <Uri>https://github.com/aspnet/Extensions</Uri>
      <Sha>d15c5687db29e4e1f31a302fe243226b0a3a17e3</Sha>
    </Dependency>
    <Dependency Name="Microsoft.Internal.Extensions.Refs" Version="5.0.0-alpha1.19467.2" CoherentParentDependency="Microsoft.EntityFrameworkCore">
      <Uri>https://github.com/aspnet/Extensions</Uri>
      <Sha>d15c5687db29e4e1f31a302fe243226b0a3a17e3</Sha>
    </Dependency>
    <Dependency Name="Microsoft.JSInterop" Version="5.0.0-alpha1.19467.2" CoherentParentDependency="Microsoft.EntityFrameworkCore">
      <Uri>https://github.com/aspnet/Extensions</Uri>
      <Sha>d15c5687db29e4e1f31a302fe243226b0a3a17e3</Sha>
    </Dependency>
    <Dependency Name="Mono.WebAssembly.Interop" Version="5.0.0-alpha1.19467.2" CoherentParentDependency="Microsoft.EntityFrameworkCore">
      <Uri>https://github.com/aspnet/Extensions</Uri>
      <Sha>d15c5687db29e4e1f31a302fe243226b0a3a17e3</Sha>
    </Dependency>
    <Dependency Name="Microsoft.Bcl.AsyncInterfaces" Version="1.2.0-alpha1.19462.7" CoherentParentDependency="Microsoft.NETCore.App.Runtime.win-x64">
      <Uri>https://github.com/dotnet/corefx</Uri>
      <Sha>be3d4bad4576eecda116d3e9a368cd6959ecf5ce</Sha>
    </Dependency>
    <Dependency Name="Microsoft.CSharp" Version="5.0.0-alpha1.19462.7" CoherentParentDependency="Microsoft.NETCore.App.Runtime.win-x64">
      <Uri>https://github.com/dotnet/corefx</Uri>
      <Sha>be3d4bad4576eecda116d3e9a368cd6959ecf5ce</Sha>
    </Dependency>
    <Dependency Name="Microsoft.Win32.Registry" Version="5.0.0-alpha1.19462.7" CoherentParentDependency="Microsoft.NETCore.App.Runtime.win-x64">
      <Uri>https://github.com/dotnet/corefx</Uri>
      <Sha>be3d4bad4576eecda116d3e9a368cd6959ecf5ce</Sha>
    </Dependency>
    <Dependency Name="Microsoft.Win32.SystemEvents" Version="5.0.0-alpha1.19462.7" CoherentParentDependency="Microsoft.NETCore.App.Runtime.win-x64">
      <Uri>https://github.com/dotnet/corefx</Uri>
      <Sha>be3d4bad4576eecda116d3e9a368cd6959ecf5ce</Sha>
    </Dependency>
    <Dependency Name="System.ComponentModel.Annotations" Version="5.0.0-alpha1.19462.7" CoherentParentDependency="Microsoft.NETCore.App.Runtime.win-x64">
      <Uri>https://github.com/dotnet/corefx</Uri>
      <Sha>be3d4bad4576eecda116d3e9a368cd6959ecf5ce</Sha>
    </Dependency>
    <Dependency Name="System.Diagnostics.EventLog" Version="5.0.0-alpha1.19462.7" CoherentParentDependency="Microsoft.NETCore.App.Runtime.win-x64">
      <Uri>https://github.com/dotnet/corefx</Uri>
      <Sha>be3d4bad4576eecda116d3e9a368cd6959ecf5ce</Sha>
    </Dependency>
    <Dependency Name="System.Drawing.Common" Version="5.0.0-alpha1.19462.7" CoherentParentDependency="Microsoft.NETCore.App.Runtime.win-x64">
      <Uri>https://github.com/dotnet/corefx</Uri>
      <Sha>be3d4bad4576eecda116d3e9a368cd6959ecf5ce</Sha>
    </Dependency>
    <Dependency Name="System.IO.Pipelines" Version="5.0.0-alpha1.19462.7" CoherentParentDependency="Microsoft.NETCore.App.Runtime.win-x64">
      <Uri>https://github.com/dotnet/corefx</Uri>
      <Sha>be3d4bad4576eecda116d3e9a368cd6959ecf5ce</Sha>
    </Dependency>
    <Dependency Name="System.Net.Http.WinHttpHandler" Version="5.0.0-alpha1.19462.7" CoherentParentDependency="Microsoft.NETCore.App.Runtime.win-x64">
      <Uri>https://github.com/dotnet/corefx</Uri>
      <Sha>be3d4bad4576eecda116d3e9a368cd6959ecf5ce</Sha>
    </Dependency>
    <Dependency Name="System.Net.WebSockets.WebSocketProtocol" Version="5.0.0-alpha1.19462.7" CoherentParentDependency="Microsoft.NETCore.App.Runtime.win-x64">
      <Uri>https://github.com/dotnet/corefx</Uri>
      <Sha>be3d4bad4576eecda116d3e9a368cd6959ecf5ce</Sha>
    </Dependency>
    <Dependency Name="System.Reflection.Metadata" Version="1.9.0-alpha1.19462.7" CoherentParentDependency="Microsoft.NETCore.App.Runtime.win-x64">
      <Uri>https://github.com/dotnet/corefx</Uri>
      <Sha>be3d4bad4576eecda116d3e9a368cd6959ecf5ce</Sha>
    </Dependency>
    <Dependency Name="System.Runtime.CompilerServices.Unsafe" Version="5.0.0-alpha1.19462.7" CoherentParentDependency="Microsoft.NETCore.App.Runtime.win-x64">
      <Uri>https://github.com/dotnet/corefx</Uri>
      <Sha>be3d4bad4576eecda116d3e9a368cd6959ecf5ce</Sha>
    </Dependency>
    <Dependency Name="System.Security.Cryptography.Cng" Version="5.0.0-alpha1.19462.7" CoherentParentDependency="Microsoft.NETCore.App.Runtime.win-x64">
      <Uri>https://github.com/dotnet/corefx</Uri>
      <Sha>be3d4bad4576eecda116d3e9a368cd6959ecf5ce</Sha>
    </Dependency>
    <Dependency Name="System.Security.Cryptography.Pkcs" Version="5.0.0-alpha1.19462.7" CoherentParentDependency="Microsoft.NETCore.App.Runtime.win-x64">
      <Uri>https://github.com/dotnet/corefx</Uri>
      <Sha>be3d4bad4576eecda116d3e9a368cd6959ecf5ce</Sha>
    </Dependency>
    <Dependency Name="System.Security.Cryptography.Xml" Version="5.0.0-alpha1.19462.7" CoherentParentDependency="Microsoft.NETCore.App.Runtime.win-x64">
      <Uri>https://github.com/dotnet/corefx</Uri>
      <Sha>be3d4bad4576eecda116d3e9a368cd6959ecf5ce</Sha>
    </Dependency>
    <Dependency Name="System.Security.Permissions" Version="5.0.0-alpha1.19462.7" CoherentParentDependency="Microsoft.NETCore.App.Runtime.win-x64">
      <Uri>https://github.com/dotnet/corefx</Uri>
      <Sha>be3d4bad4576eecda116d3e9a368cd6959ecf5ce</Sha>
    </Dependency>
    <Dependency Name="System.Security.Principal.Windows" Version="5.0.0-alpha1.19462.7" CoherentParentDependency="Microsoft.NETCore.App.Runtime.win-x64">
      <Uri>https://github.com/dotnet/corefx</Uri>
      <Sha>be3d4bad4576eecda116d3e9a368cd6959ecf5ce</Sha>
    </Dependency>
    <Dependency Name="System.ServiceProcess.ServiceController" Version="5.0.0-alpha1.19462.7" CoherentParentDependency="Microsoft.NETCore.App.Runtime.win-x64">
      <Uri>https://github.com/dotnet/corefx</Uri>
      <Sha>be3d4bad4576eecda116d3e9a368cd6959ecf5ce</Sha>
    </Dependency>
    <Dependency Name="System.Text.Encodings.Web" Version="5.0.0-alpha1.19462.7" CoherentParentDependency="Microsoft.NETCore.App.Runtime.win-x64">
      <Uri>https://github.com/dotnet/corefx</Uri>
      <Sha>be3d4bad4576eecda116d3e9a368cd6959ecf5ce</Sha>
    </Dependency>
    <Dependency Name="System.Text.Json" Version="5.0.0-alpha1.19462.7" CoherentParentDependency="Microsoft.NETCore.App.Runtime.win-x64">
      <Uri>https://github.com/dotnet/corefx</Uri>
      <Sha>be3d4bad4576eecda116d3e9a368cd6959ecf5ce</Sha>
    </Dependency>
    <Dependency Name="System.Threading.Channels" Version="5.0.0-alpha1.19462.7" CoherentParentDependency="Microsoft.NETCore.App.Runtime.win-x64">
      <Uri>https://github.com/dotnet/corefx</Uri>
      <Sha>be3d4bad4576eecda116d3e9a368cd6959ecf5ce</Sha>
    </Dependency>
    <Dependency Name="System.Windows.Extensions" Version="5.0.0-alpha1.19462.7" CoherentParentDependency="Microsoft.NETCore.App.Runtime.win-x64">
      <Uri>https://github.com/dotnet/corefx</Uri>
      <Sha>be3d4bad4576eecda116d3e9a368cd6959ecf5ce</Sha>
    </Dependency>
    <Dependency Name="Microsoft.Extensions.DependencyModel" Version="5.0.0-alpha1.19465.2" CoherentParentDependency="Microsoft.Extensions.Logging">
      <Uri>https://github.com/dotnet/core-setup</Uri>
      <Sha>9042fe6c81aa3b47f58ccd94ff02e42f9f7a4e46</Sha>
    </Dependency>
    <Dependency Name="Microsoft.NETCore.App.Ref" Version="5.0.0-alpha1.19465.2" CoherentParentDependency="Microsoft.Extensions.Logging">
      <Uri>https://github.com/dotnet/core-setup</Uri>
      <Sha>9042fe6c81aa3b47f58ccd94ff02e42f9f7a4e46</Sha>
    </Dependency>
    <!--
         Win-x64 is used here because we have picked an arbitrary runtime identifier to flow the version of the latest NETCore.App runtime.
         All Runtime.$rid packages should have the same version.
    -->
    <Dependency Name="Microsoft.NETCore.App.Runtime.win-x64" Version="5.0.0-alpha1.19465.2" CoherentParentDependency="Microsoft.Extensions.Logging">
      <Uri>https://github.com/dotnet/core-setup</Uri>
      <Sha>9042fe6c81aa3b47f58ccd94ff02e42f9f7a4e46</Sha>
    </Dependency>
    <Dependency Name="NETStandard.Library.Ref" Version="2.1.0-alpha1.19465.2" CoherentParentDependency="Microsoft.Extensions.Logging">
      <Uri>https://github.com/dotnet/core-setup</Uri>
      <Sha>9042fe6c81aa3b47f58ccd94ff02e42f9f7a4e46</Sha>
    </Dependency>
  </ProductDependencies>
  <ToolsetDependencies>
    <!-- Listed explicitly to workaround https://github.com/dotnet/cli/issues/10528 -->
    <Dependency Name="Microsoft.NETCore.Platforms" Version="5.0.0-alpha1.19462.7" CoherentParentDependency="Microsoft.NETCore.App.Runtime.win-x64">
      <Uri>https://github.com/dotnet/corefx</Uri>
      <Sha>be3d4bad4576eecda116d3e9a368cd6959ecf5ce</Sha>
    </Dependency>
    <Dependency Name="Internal.AspNetCore.Analyzers" Version="5.0.0-alpha1.19467.2" CoherentParentDependency="Microsoft.EntityFrameworkCore">
      <Uri>https://github.com/aspnet/Extensions</Uri>
      <Sha>d15c5687db29e4e1f31a302fe243226b0a3a17e3</Sha>
    </Dependency>
    <Dependency Name="Microsoft.DotNet.GenAPI" Version="1.0.0-beta.19462.4">
      <Uri>https://github.com/dotnet/arcade</Uri>
      <Sha>f8546fbab59a74a66c83b8cb76b3f6877ce1d374</Sha>
    </Dependency>
    <Dependency Name="Microsoft.DotNet.Arcade.Sdk" Version="1.0.0-beta.19462.4">
      <Uri>https://github.com/dotnet/arcade</Uri>
      <Sha>f8546fbab59a74a66c83b8cb76b3f6877ce1d374</Sha>
    </Dependency>
    <Dependency Name="Microsoft.DotNet.Helix.Sdk" Version="2.0.0-beta.19462.4">
      <Uri>https://github.com/dotnet/arcade</Uri>
      <Sha>f8546fbab59a74a66c83b8cb76b3f6877ce1d374</Sha>
    </Dependency>
    <Dependency Name="Microsoft.AspNetCore.Testing" Version="5.0.0-alpha1.19467.2" CoherentParentDependency="Microsoft.EntityFrameworkCore">
      <Uri>https://github.com/aspnet/Extensions</Uri>
      <Sha>d15c5687db29e4e1f31a302fe243226b0a3a17e3</Sha>
    </Dependency>
    <Dependency Name="Microsoft.Net.Compilers.Toolset" Version="3.4.0-beta1-19456-03" CoherentParentDependency="Microsoft.Extensions.Logging">
      <Uri>https://github.com/dotnet/roslyn</Uri>
      <Sha>3c865821f2864393a0ff7fe22c92ded6d51a546c</Sha>
    </Dependency>
  </ToolsetDependencies>
</Dependencies><|MERGE_RESOLUTION|>--- conflicted
+++ resolved
@@ -13,51 +13,6 @@
       <Uri>https://github.com/aspnet/Blazor</Uri>
       <Sha>f5d0da88db7b29207fc005a7478bf0b9b6fc9fc9</Sha>
     </Dependency>
-<<<<<<< HEAD
-    <Dependency Name="Microsoft.AspNetCore.Razor.Language" Version="3.1.0-preview1.19470.5">
-      <Uri>https://github.com/aspnet/AspNetCore-Tooling</Uri>
-      <Sha>40e8105937b5dd6936c1047e85c076fcadbeda89</Sha>
-    </Dependency>
-    <Dependency Name="Microsoft.AspNetCore.Mvc.Razor.Extensions" Version="3.1.0-preview1.19470.5">
-      <Uri>https://github.com/aspnet/AspNetCore-Tooling</Uri>
-      <Sha>40e8105937b5dd6936c1047e85c076fcadbeda89</Sha>
-    </Dependency>
-    <Dependency Name="Microsoft.CodeAnalysis.Razor" Version="3.1.0-preview1.19470.5">
-      <Uri>https://github.com/aspnet/AspNetCore-Tooling</Uri>
-      <Sha>40e8105937b5dd6936c1047e85c076fcadbeda89</Sha>
-    </Dependency>
-    <Dependency Name="Microsoft.NET.Sdk.Razor" Version="3.1.0-preview1.19470.5">
-      <Uri>https://github.com/aspnet/AspNetCore-Tooling</Uri>
-      <Sha>40e8105937b5dd6936c1047e85c076fcadbeda89</Sha>
-    </Dependency>
-    <Dependency Name="dotnet-ef" Version="3.1.0-preview1.19471.7">
-      <Uri>https://github.com/aspnet/EntityFrameworkCore</Uri>
-      <Sha>6cfdd4a9df8fa46ece6894541278b01b6411d273</Sha>
-    </Dependency>
-    <Dependency Name="Microsoft.EntityFrameworkCore.InMemory" Version="3.1.0-preview1.19471.7">
-      <Uri>https://github.com/aspnet/EntityFrameworkCore</Uri>
-      <Sha>6cfdd4a9df8fa46ece6894541278b01b6411d273</Sha>
-    </Dependency>
-    <Dependency Name="Microsoft.EntityFrameworkCore.Relational" Version="3.1.0-preview1.19471.7">
-      <Uri>https://github.com/aspnet/EntityFrameworkCore</Uri>
-      <Sha>6cfdd4a9df8fa46ece6894541278b01b6411d273</Sha>
-    </Dependency>
-    <Dependency Name="Microsoft.EntityFrameworkCore.Sqlite" Version="3.1.0-preview1.19471.7">
-      <Uri>https://github.com/aspnet/EntityFrameworkCore</Uri>
-      <Sha>6cfdd4a9df8fa46ece6894541278b01b6411d273</Sha>
-    </Dependency>
-    <Dependency Name="Microsoft.EntityFrameworkCore.SqlServer" Version="3.1.0-preview1.19471.7">
-      <Uri>https://github.com/aspnet/EntityFrameworkCore</Uri>
-      <Sha>6cfdd4a9df8fa46ece6894541278b01b6411d273</Sha>
-    </Dependency>
-    <Dependency Name="Microsoft.EntityFrameworkCore.Tools" Version="3.1.0-preview1.19471.7">
-      <Uri>https://github.com/aspnet/EntityFrameworkCore</Uri>
-      <Sha>6cfdd4a9df8fa46ece6894541278b01b6411d273</Sha>
-    </Dependency>
-    <Dependency Name="Microsoft.EntityFrameworkCore" Version="3.1.0-preview1.19471.7">
-      <Uri>https://github.com/aspnet/EntityFrameworkCore</Uri>
-      <Sha>6cfdd4a9df8fa46ece6894541278b01b6411d273</Sha>
-=======
     <Dependency Name="Microsoft.AspNetCore.Razor.Language" Version="5.0.0-alpha1.19467.1">
       <Uri>https://github.com/aspnet/AspNetCore-Tooling</Uri>
       <Sha>01db467df0350147bbf04f80f8c16033c23a4b4a</Sha>
@@ -101,7 +56,6 @@
     <Dependency Name="Microsoft.EntityFrameworkCore" Version="5.0.0-alpha1.19468.19">
       <Uri>https://github.com/aspnet/EntityFrameworkCore</Uri>
       <Sha>423238a9c032044ade98f0723bf1113ef1e23949</Sha>
->>>>>>> 9a1810c1
     </Dependency>
     <Dependency Name="Microsoft.AspNetCore.Analyzer.Testing" Version="5.0.0-alpha1.19467.2" CoherentParentDependency="Microsoft.EntityFrameworkCore">
       <Uri>https://github.com/aspnet/Extensions</Uri>
