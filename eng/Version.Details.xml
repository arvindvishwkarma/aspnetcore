<?xml version="1.0" encoding="utf-8"?>
<!--

  This file is used by automation to update Versions.props and may be used for other purposes, such as
  static analysis to determine the repo dependency graph.  It should only be modified manually when adding
  or removing dependencies. Updating versions should be done using the `darc` command line tool.

  See https://github.com/dotnet/arcade/blob/master/Documentation/Darc.md for instructions on using darc.
-->
<Dependencies>
  <ProductDependencies>
    <Dependency Name="dotnet-ef" Version="5.0.16">
      <Uri>https://dev.azure.com/dnceng/internal/_git/dotnet-efcore</Uri>
      <Sha>862a10c8b1790a0540a21c8a3feae38a6a9cc4e8</Sha>
    </Dependency>
    <Dependency Name="Microsoft.EntityFrameworkCore.InMemory" Version="5.0.16">
      <Uri>https://dev.azure.com/dnceng/internal/_git/dotnet-efcore</Uri>
      <Sha>862a10c8b1790a0540a21c8a3feae38a6a9cc4e8</Sha>
    </Dependency>
    <Dependency Name="Microsoft.EntityFrameworkCore.Relational" Version="5.0.16">
      <Uri>https://dev.azure.com/dnceng/internal/_git/dotnet-efcore</Uri>
      <Sha>862a10c8b1790a0540a21c8a3feae38a6a9cc4e8</Sha>
    </Dependency>
    <Dependency Name="Microsoft.EntityFrameworkCore.Sqlite" Version="5.0.16">
      <Uri>https://dev.azure.com/dnceng/internal/_git/dotnet-efcore</Uri>
      <Sha>862a10c8b1790a0540a21c8a3feae38a6a9cc4e8</Sha>
    </Dependency>
    <Dependency Name="Microsoft.EntityFrameworkCore.SqlServer" Version="5.0.16">
      <Uri>https://dev.azure.com/dnceng/internal/_git/dotnet-efcore</Uri>
      <Sha>862a10c8b1790a0540a21c8a3feae38a6a9cc4e8</Sha>
    </Dependency>
    <Dependency Name="Microsoft.EntityFrameworkCore.Tools" Version="5.0.16">
      <Uri>https://dev.azure.com/dnceng/internal/_git/dotnet-efcore</Uri>
      <Sha>862a10c8b1790a0540a21c8a3feae38a6a9cc4e8</Sha>
    </Dependency>
    <Dependency Name="Microsoft.EntityFrameworkCore" Version="5.0.16">
      <Uri>https://dev.azure.com/dnceng/internal/_git/dotnet-efcore</Uri>
      <Sha>862a10c8b1790a0540a21c8a3feae38a6a9cc4e8</Sha>
    </Dependency>
    <Dependency Name="Microsoft.EntityFrameworkCore.Design" Version="5.0.16">
      <Uri>https://dev.azure.com/dnceng/internal/_git/dotnet-efcore</Uri>
      <Sha>862a10c8b1790a0540a21c8a3feae38a6a9cc4e8</Sha>
    </Dependency>
    <Dependency Name="Microsoft.Extensions.Caching.Abstractions" Version="5.0.0">
      <Uri>https://github.com/dotnet/runtime</Uri>
      <Sha>cf258a14b70ad9069470a108f13765e0e5988f51</Sha>
    </Dependency>
    <Dependency Name="Microsoft.Extensions.Caching.Memory" Version="5.0.0">
      <Uri>https://github.com/dotnet/runtime</Uri>
      <Sha>cf258a14b70ad9069470a108f13765e0e5988f51</Sha>
    </Dependency>
    <Dependency Name="Microsoft.Extensions.Configuration.Abstractions" Version="5.0.0">
      <Uri>https://github.com/dotnet/runtime</Uri>
      <Sha>cf258a14b70ad9069470a108f13765e0e5988f51</Sha>
    </Dependency>
    <Dependency Name="Microsoft.Extensions.Configuration.Binder" Version="5.0.0">
      <Uri>https://github.com/dotnet/runtime</Uri>
      <Sha>cf258a14b70ad9069470a108f13765e0e5988f51</Sha>
    </Dependency>
    <Dependency Name="Microsoft.Extensions.Configuration.CommandLine" Version="5.0.0">
      <Uri>https://github.com/dotnet/runtime</Uri>
      <Sha>cf258a14b70ad9069470a108f13765e0e5988f51</Sha>
    </Dependency>
    <Dependency Name="Microsoft.Extensions.Configuration.EnvironmentVariables" Version="5.0.0">
      <Uri>https://github.com/dotnet/runtime</Uri>
      <Sha>cf258a14b70ad9069470a108f13765e0e5988f51</Sha>
    </Dependency>
    <Dependency Name="Microsoft.Extensions.Configuration.FileExtensions" Version="5.0.0">
      <Uri>https://github.com/dotnet/runtime</Uri>
      <Sha>cf258a14b70ad9069470a108f13765e0e5988f51</Sha>
    </Dependency>
    <Dependency Name="Microsoft.Extensions.Configuration.Ini" Version="5.0.0">
      <Uri>https://github.com/dotnet/runtime</Uri>
      <Sha>cf258a14b70ad9069470a108f13765e0e5988f51</Sha>
    </Dependency>
    <Dependency Name="Microsoft.Extensions.Configuration.Json" Version="5.0.0">
      <Uri>https://github.com/dotnet/runtime</Uri>
      <Sha>cf258a14b70ad9069470a108f13765e0e5988f51</Sha>
    </Dependency>
    <Dependency Name="Microsoft.Extensions.Configuration.UserSecrets" Version="5.0.0">
      <Uri>https://github.com/dotnet/runtime</Uri>
      <Sha>cf258a14b70ad9069470a108f13765e0e5988f51</Sha>
    </Dependency>
    <Dependency Name="Microsoft.Extensions.Configuration.Xml" Version="5.0.0">
      <Uri>https://github.com/dotnet/runtime</Uri>
      <Sha>cf258a14b70ad9069470a108f13765e0e5988f51</Sha>
    </Dependency>
    <Dependency Name="Microsoft.Extensions.Configuration" Version="5.0.0">
      <Uri>https://github.com/dotnet/runtime</Uri>
      <Sha>cf258a14b70ad9069470a108f13765e0e5988f51</Sha>
    </Dependency>
    <Dependency Name="Microsoft.Extensions.DependencyInjection.Abstractions" Version="5.0.0">
      <Uri>https://github.com/dotnet/runtime</Uri>
      <Sha>cf258a14b70ad9069470a108f13765e0e5988f51</Sha>
    </Dependency>
    <Dependency Name="Microsoft.Extensions.DependencyInjection" Version="5.0.2">
      <Uri>https://dev.azure.com/dnceng/internal/_git/dotnet-runtime</Uri>
      <Sha>35964c9215613d66a687ebcb2d7fcd9496390ee7</Sha>
    </Dependency>
    <Dependency Name="Microsoft.Extensions.FileProviders.Abstractions" Version="5.0.0">
      <Uri>https://github.com/dotnet/runtime</Uri>
      <Sha>cf258a14b70ad9069470a108f13765e0e5988f51</Sha>
    </Dependency>
    <Dependency Name="Microsoft.Extensions.FileProviders.Composite" Version="5.0.0">
      <Uri>https://github.com/dotnet/runtime</Uri>
      <Sha>cf258a14b70ad9069470a108f13765e0e5988f51</Sha>
    </Dependency>
    <Dependency Name="Microsoft.Extensions.FileProviders.Physical" Version="5.0.0">
      <Uri>https://github.com/dotnet/runtime</Uri>
      <Sha>cf258a14b70ad9069470a108f13765e0e5988f51</Sha>
    </Dependency>
    <Dependency Name="Microsoft.Extensions.FileSystemGlobbing" Version="5.0.0">
      <Uri>https://github.com/dotnet/runtime</Uri>
      <Sha>cf258a14b70ad9069470a108f13765e0e5988f51</Sha>
    </Dependency>
    <Dependency Name="Microsoft.Extensions.HostFactoryResolver.Sources" Version="5.0.0-rtm.20519.4">
      <Uri>https://github.com/dotnet/runtime</Uri>
      <Sha>cf258a14b70ad9069470a108f13765e0e5988f51</Sha>
    </Dependency>
    <Dependency Name="Microsoft.Extensions.Hosting.Abstractions" Version="5.0.0">
      <Uri>https://github.com/dotnet/runtime</Uri>
      <Sha>cf258a14b70ad9069470a108f13765e0e5988f51</Sha>
    </Dependency>
    <Dependency Name="Microsoft.Extensions.Hosting" Version="5.0.0">
      <Uri>https://github.com/dotnet/runtime</Uri>
      <Sha>cf258a14b70ad9069470a108f13765e0e5988f51</Sha>
    </Dependency>
    <Dependency Name="Microsoft.Extensions.Http" Version="5.0.0">
      <Uri>https://github.com/dotnet/runtime</Uri>
      <Sha>cf258a14b70ad9069470a108f13765e0e5988f51</Sha>
    </Dependency>
    <Dependency Name="Microsoft.Extensions.Logging.Abstractions" Version="5.0.0">
      <Uri>https://github.com/dotnet/runtime</Uri>
      <Sha>cf258a14b70ad9069470a108f13765e0e5988f51</Sha>
    </Dependency>
    <Dependency Name="Microsoft.Extensions.Logging.Configuration" Version="5.0.0">
      <Uri>https://github.com/dotnet/runtime</Uri>
      <Sha>cf258a14b70ad9069470a108f13765e0e5988f51</Sha>
    </Dependency>
    <Dependency Name="Microsoft.Extensions.Logging.Console" Version="5.0.0">
      <Uri>https://github.com/dotnet/runtime</Uri>
      <Sha>cf258a14b70ad9069470a108f13765e0e5988f51</Sha>
    </Dependency>
    <Dependency Name="Microsoft.Extensions.Logging.Debug" Version="5.0.0">
      <Uri>https://github.com/dotnet/runtime</Uri>
      <Sha>cf258a14b70ad9069470a108f13765e0e5988f51</Sha>
    </Dependency>
    <Dependency Name="Microsoft.Extensions.Logging.EventSource" Version="5.0.1">
      <Uri>https://dev.azure.com/dnceng/internal/_git/dotnet-runtime</Uri>
      <Sha>2f740adc1457e8a28c1c072993b66f515977eb51</Sha>
    </Dependency>
    <Dependency Name="Microsoft.Extensions.Logging.EventLog" Version="5.0.0">
      <Uri>https://github.com/dotnet/runtime</Uri>
      <Sha>cf258a14b70ad9069470a108f13765e0e5988f51</Sha>
    </Dependency>
    <Dependency Name="Microsoft.Extensions.Logging.TraceSource" Version="5.0.0">
      <Uri>https://github.com/dotnet/runtime</Uri>
      <Sha>cf258a14b70ad9069470a108f13765e0e5988f51</Sha>
    </Dependency>
    <Dependency Name="Microsoft.Extensions.Logging" Version="5.0.0">
      <Uri>https://github.com/dotnet/runtime</Uri>
      <Sha>cf258a14b70ad9069470a108f13765e0e5988f51</Sha>
    </Dependency>
    <Dependency Name="Microsoft.Extensions.Options.ConfigurationExtensions" Version="5.0.0">
      <Uri>https://github.com/dotnet/runtime</Uri>
      <Sha>cf258a14b70ad9069470a108f13765e0e5988f51</Sha>
    </Dependency>
    <Dependency Name="Microsoft.Extensions.Options.DataAnnotations" Version="5.0.0">
      <Uri>https://github.com/dotnet/runtime</Uri>
      <Sha>cf258a14b70ad9069470a108f13765e0e5988f51</Sha>
    </Dependency>
    <Dependency Name="Microsoft.Extensions.Options" Version="5.0.0">
      <Uri>https://github.com/dotnet/runtime</Uri>
      <Sha>cf258a14b70ad9069470a108f13765e0e5988f51</Sha>
    </Dependency>
    <Dependency Name="Microsoft.Extensions.Primitives" Version="5.0.1">
      <Uri>https://dev.azure.com/dnceng/internal/_git/dotnet-runtime</Uri>
      <Sha>2f740adc1457e8a28c1c072993b66f515977eb51</Sha>
    </Dependency>
    <Dependency Name="Microsoft.Extensions.Internal.Transport" Version="5.0.0-rtm.20519.4">
      <Uri>https://github.com/dotnet/runtime</Uri>
      <Sha>cf258a14b70ad9069470a108f13765e0e5988f51</Sha>
    </Dependency>
    <Dependency Name="Microsoft.Win32.Registry" Version="5.0.0">
      <Uri>https://github.com/dotnet/runtime</Uri>
      <Sha>cf258a14b70ad9069470a108f13765e0e5988f51</Sha>
    </Dependency>
    <Dependency Name="Microsoft.Win32.SystemEvents" Version="5.0.0">
      <Uri>https://github.com/dotnet/runtime</Uri>
      <Sha>cf258a14b70ad9069470a108f13765e0e5988f51</Sha>
    </Dependency>
    <Dependency Name="System.ComponentModel.Annotations" Version="5.0.0">
      <Uri>https://github.com/dotnet/runtime</Uri>
      <Sha>cf258a14b70ad9069470a108f13765e0e5988f51</Sha>
    </Dependency>
    <Dependency Name="System.Diagnostics.DiagnosticSource" Version="5.0.1">
      <Uri>https://dev.azure.com/dnceng/internal/_git/dotnet-runtime</Uri>
      <Sha>cb5f173b9696d9d00a544b953d95190ab3b56df2</Sha>
    </Dependency>
    <Dependency Name="System.Diagnostics.EventLog" Version="5.0.1">
      <Uri>https://dev.azure.com/dnceng/internal/_git/dotnet-runtime</Uri>
      <Sha>c636bbdc8a2d393d07c0e9407a4f8923ba1a21cb</Sha>
    </Dependency>
    <Dependency Name="System.DirectoryServices.Protocols" Version="5.0.1">
      <Uri>https://dev.azure.com/dnceng/internal/_git/dotnet-runtime</Uri>
      <Sha>f431858f8b1f1510723ace6343786c9194dbd7fc</Sha>
    </Dependency>
    <Dependency Name="System.Drawing.Common" Version="5.0.3">
      <Uri>https://dev.azure.com/dnceng/internal/_git/dotnet-runtime</Uri>
      <Sha>7211aa01b34bb55ca67bdddd6e80ce23ee201bd2</Sha>
    </Dependency>
    <Dependency Name="System.IO.Pipelines" Version="5.0.2">
      <Uri>https://dev.azure.com/dnceng/internal/_git/dotnet-runtime</Uri>
      <Sha>3065735be79d6b7d17e8e3a723115810b43c9b3a</Sha>
    </Dependency>
    <Dependency Name="System.Net.Http.Json" Version="5.0.0">
      <Uri>https://github.com/dotnet/runtime</Uri>
      <Sha>cf258a14b70ad9069470a108f13765e0e5988f51</Sha>
    </Dependency>
    <Dependency Name="System.Net.Http.WinHttpHandler" Version="5.0.0">
      <Uri>https://github.com/dotnet/runtime</Uri>
      <Sha>cf258a14b70ad9069470a108f13765e0e5988f51</Sha>
    </Dependency>
    <Dependency Name="System.Net.WebSockets.WebSocketProtocol" Version="5.0.0">
      <Uri>https://github.com/dotnet/runtime</Uri>
      <Sha>cf258a14b70ad9069470a108f13765e0e5988f51</Sha>
    </Dependency>
    <Dependency Name="System.Reflection.Metadata" Version="5.0.0">
      <Uri>https://github.com/dotnet/runtime</Uri>
      <Sha>cf258a14b70ad9069470a108f13765e0e5988f51</Sha>
    </Dependency>
    <Dependency Name="System.Resources.Extensions" Version="5.0.0">
      <Uri>https://github.com/dotnet/runtime</Uri>
      <Sha>cf258a14b70ad9069470a108f13765e0e5988f51</Sha>
    </Dependency>
    <Dependency Name="System.Runtime.CompilerServices.Unsafe" Version="5.0.0">
      <Uri>https://github.com/dotnet/runtime</Uri>
      <Sha>cf258a14b70ad9069470a108f13765e0e5988f51</Sha>
    </Dependency>
    <!-- System.Security.AccessControl should only be referenced in Dependencies.props and RepoTasks.csproj. -->
    <Dependency Name="System.Security.AccessControl" Version="5.0.0">
      <Uri>https://github.com/dotnet/runtime</Uri>
      <Sha>cf258a14b70ad9069470a108f13765e0e5988f51</Sha>
    </Dependency>
    <Dependency Name="System.Security.Cryptography.Cng" Version="5.0.0">
      <Uri>https://github.com/dotnet/runtime</Uri>
      <Sha>cf258a14b70ad9069470a108f13765e0e5988f51</Sha>
    </Dependency>
    <Dependency Name="System.Security.Cryptography.Pkcs" Version="5.0.1">
      <Uri>https://github.com/dotnet/runtime</Uri>
      <Sha>b02e13abab3d6f499751af2ad1ae6333fb4e633d</Sha>
    </Dependency>
    <Dependency Name="System.Security.Cryptography.Xml" Version="5.0.0">
      <Uri>https://github.com/dotnet/runtime</Uri>
      <Sha>cf258a14b70ad9069470a108f13765e0e5988f51</Sha>
    </Dependency>
    <Dependency Name="System.Security.Permissions" Version="5.0.0">
      <Uri>https://github.com/dotnet/runtime</Uri>
      <Sha>cf258a14b70ad9069470a108f13765e0e5988f51</Sha>
    </Dependency>
    <Dependency Name="System.Security.Principal.Windows" Version="5.0.0">
      <Uri>https://github.com/dotnet/runtime</Uri>
      <Sha>cf258a14b70ad9069470a108f13765e0e5988f51</Sha>
    </Dependency>
    <Dependency Name="System.ServiceProcess.ServiceController" Version="5.0.0">
      <Uri>https://github.com/dotnet/runtime</Uri>
      <Sha>cf258a14b70ad9069470a108f13765e0e5988f51</Sha>
    </Dependency>
    <Dependency Name="System.Text.Encodings.Web" Version="5.0.1">
      <Uri>https://dev.azure.com/dnceng/internal/_git/dotnet-runtime</Uri>
      <Sha>e6b30911ce808668d81d926b0744f1dd02a43840</Sha>
    </Dependency>
    <Dependency Name="System.Text.Json" Version="5.0.2">
      <Uri>https://dev.azure.com/dnceng/internal/_git/dotnet-runtime</Uri>
      <Sha>2f740adc1457e8a28c1c072993b66f515977eb51</Sha>
    </Dependency>
    <Dependency Name="System.Threading.Channels" Version="5.0.0">
      <Uri>https://github.com/dotnet/runtime</Uri>
      <Sha>cf258a14b70ad9069470a108f13765e0e5988f51</Sha>
    </Dependency>
    <Dependency Name="System.Windows.Extensions" Version="5.0.0">
      <Uri>https://github.com/dotnet/runtime</Uri>
      <Sha>cf258a14b70ad9069470a108f13765e0e5988f51</Sha>
    </Dependency>
    <Dependency Name="Microsoft.Extensions.DependencyModel" Version="5.0.0">
      <Uri>https://github.com/dotnet/runtime</Uri>
      <Sha>cf258a14b70ad9069470a108f13765e0e5988f51</Sha>
    </Dependency>
    <Dependency Name="Microsoft.NETCore.App.Ref" Version="5.0.0">
      <Uri>https://github.com/dotnet/runtime</Uri>
      <Sha>cf258a14b70ad9069470a108f13765e0e5988f51</Sha>
    </Dependency>
    <!--
         Win-x64 is used here because we have picked an arbitrary runtime identifier to flow the version of the latest NETCore.App runtime.
         All Runtime.$rid packages should have the same version.
    -->
<<<<<<< HEAD
    <Dependency Name="Microsoft.NETCore.App.Runtime.win-x64" Version="5.0.17">
      <Uri>https://dev.azure.com/dnceng/internal/_git/dotnet-runtime</Uri>
      <Sha>951c058de80f36e9e2fc9132fb723748019de330</Sha>
    </Dependency>
    <Dependency Name="Microsoft.NETCore.App.Internal" Version="5.0.17-servicing.22205.7">
      <Uri>https://dev.azure.com/dnceng/internal/_git/dotnet-runtime</Uri>
      <Sha>951c058de80f36e9e2fc9132fb723748019de330</Sha>
    </Dependency>
    <Dependency Name="Microsoft.NETCore.BrowserDebugHost.Transport" Version="5.0.17-servicing.22205.7">
      <Uri>https://dev.azure.com/dnceng/internal/_git/dotnet-runtime</Uri>
      <Sha>951c058de80f36e9e2fc9132fb723748019de330</Sha>
=======
    <Dependency Name="Microsoft.NETCore.App.Runtime.win-x64" Version="5.0.16">
      <Uri>https://dev.azure.com/dnceng/internal/_git/dotnet-runtime</Uri>
      <Sha>101667696659492d5cfbc662ffb05f54eb4dbc48</Sha>
    </Dependency>
    <Dependency Name="Microsoft.NETCore.App.Internal" Version="5.0.16-servicing.22167.5">
      <Uri>https://dev.azure.com/dnceng/internal/_git/dotnet-runtime</Uri>
      <Sha>101667696659492d5cfbc662ffb05f54eb4dbc48</Sha>
    </Dependency>
    <Dependency Name="Microsoft.NETCore.BrowserDebugHost.Transport" Version="5.0.16-servicing.22167.5">
      <Uri>https://dev.azure.com/dnceng/internal/_git/dotnet-runtime</Uri>
      <Sha>101667696659492d5cfbc662ffb05f54eb4dbc48</Sha>
>>>>>>> 795e0ddc
    </Dependency>
  </ProductDependencies>
  <ToolsetDependencies>
    <!-- Listed explicitly to workaround https://github.com/dotnet/cli/issues/10528 -->
    <Dependency Name="Microsoft.NETCore.Platforms" Version="5.0.4">
      <Uri>https://dev.azure.com/dnceng/internal/_git/dotnet-runtime</Uri>
      <Sha>f431858f8b1f1510723ace6343786c9194dbd7fc</Sha>
    </Dependency>
    <Dependency Name="Microsoft.DotNet.Arcade.Sdk" Version="5.0.0-beta.22159.5">
      <Uri>https://github.com/dotnet/arcade</Uri>
      <Sha>ee744068a4fcccc5b8b56e0025f9c95aa19ff318</Sha>
    </Dependency>
    <Dependency Name="Microsoft.DotNet.Build.Tasks.Installers" Version="5.0.0-beta.22159.5">
      <Uri>https://github.com/dotnet/arcade</Uri>
      <Sha>ee744068a4fcccc5b8b56e0025f9c95aa19ff318</Sha>
    </Dependency>
    <Dependency Name="Microsoft.DotNet.Helix.Sdk" Version="5.0.0-beta.22159.5">
      <Uri>https://github.com/dotnet/arcade</Uri>
      <Sha>ee744068a4fcccc5b8b56e0025f9c95aa19ff318</Sha>
    </Dependency>
  </ToolsetDependencies>
</Dependencies><|MERGE_RESOLUTION|>--- conflicted
+++ resolved
@@ -294,7 +294,6 @@
          Win-x64 is used here because we have picked an arbitrary runtime identifier to flow the version of the latest NETCore.App runtime.
          All Runtime.$rid packages should have the same version.
     -->
-<<<<<<< HEAD
     <Dependency Name="Microsoft.NETCore.App.Runtime.win-x64" Version="5.0.17">
       <Uri>https://dev.azure.com/dnceng/internal/_git/dotnet-runtime</Uri>
       <Sha>951c058de80f36e9e2fc9132fb723748019de330</Sha>
@@ -306,19 +305,6 @@
     <Dependency Name="Microsoft.NETCore.BrowserDebugHost.Transport" Version="5.0.17-servicing.22205.7">
       <Uri>https://dev.azure.com/dnceng/internal/_git/dotnet-runtime</Uri>
       <Sha>951c058de80f36e9e2fc9132fb723748019de330</Sha>
-=======
-    <Dependency Name="Microsoft.NETCore.App.Runtime.win-x64" Version="5.0.16">
-      <Uri>https://dev.azure.com/dnceng/internal/_git/dotnet-runtime</Uri>
-      <Sha>101667696659492d5cfbc662ffb05f54eb4dbc48</Sha>
-    </Dependency>
-    <Dependency Name="Microsoft.NETCore.App.Internal" Version="5.0.16-servicing.22167.5">
-      <Uri>https://dev.azure.com/dnceng/internal/_git/dotnet-runtime</Uri>
-      <Sha>101667696659492d5cfbc662ffb05f54eb4dbc48</Sha>
-    </Dependency>
-    <Dependency Name="Microsoft.NETCore.BrowserDebugHost.Transport" Version="5.0.16-servicing.22167.5">
-      <Uri>https://dev.azure.com/dnceng/internal/_git/dotnet-runtime</Uri>
-      <Sha>101667696659492d5cfbc662ffb05f54eb4dbc48</Sha>
->>>>>>> 795e0ddc
     </Dependency>
   </ProductDependencies>
   <ToolsetDependencies>
